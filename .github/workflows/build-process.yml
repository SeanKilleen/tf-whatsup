--- conflicted
+++ resolved
@@ -85,11 +85,7 @@
       - name: Pack
         working-directory: "${{env.CODE_LOCATION}}/TFWhatsUp.Console"
         run: dotnet pack -c Release --no-build --verbosity normal
-<<<<<<< HEAD
-      - name: Save Nuget Artifact
-=======
       - name: Save Artifact
->>>>>>> 4202a81f
         if: github.ref == 'refs/heads/main'
         uses: actions/upload-artifact@v3
         with:
